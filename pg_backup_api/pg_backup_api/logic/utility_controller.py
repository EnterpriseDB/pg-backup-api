# -*- coding: utf-8 -*-
# © Copyright EnterpriseDB UK Limited 2021-2023
#
# This file is part of Postgres Backup API.
#
# Postgres Backup API is free software: you can redistribute it and/or modify
# it under the terms of the GNU General Public License as published by
# the Free Software Foundation, either version 3 of the License, or
# (at your option) any later version.
#
# Postgres Backup API is distributed in the hope that it will be useful,
# but WITHOUT ANY WARRANTY; without even the implied warranty of
# MERCHANTABILITY or FITNESS FOR A PARTICULAR PURPOSE.  See the
# GNU General Public License for more details.
#
# You should have received a copy of the GNU General Public License
# along with Postgres Backup API.  If not, see <http://www.gnu.org/licenses/>.

import datetime
import json
import subprocess

from flask import abort, jsonify, request

import barman
from barman import diagnose as barman_diagnose, output
from barman.server import Server

from pg_backup_api.utils import load_barman_config, get_server_by_name, parse_backup_id

from pg_backup_api.run import app
from pg_backup_api.server_operation import ServerOperation, ServerOperationConfigError


@app.route("/diagnose", methods=["GET"])
def diagnose():
    # Reload the barman config so that any changes are picked up
    load_barman_config()
    # Get every server (both inactive and temporarily disabled)
    servers = barman.__config__.server_names()

    server_dict = {}
    for server in servers:
        conf = barman.__config__.get_server(server)
        if conf is None:
            # Unknown server
            server_dict[server] = None
        else:
            server_object = Server(conf)
            server_dict[server] = server_object

    # errors list with duplicate paths between servers
    errors_list = barman.__config__.servers_msg_list

    barman_diagnose.exec_diagnose(server_dict, errors_list)

    # new outputs are appended, so grab the last one
    stored_output = json.loads(output._writer.json_output["_INFO"][-1])

    # clear the output writer dict
    output._writer.json_output = {}

    return jsonify(stored_output)


@app.route("/status", methods=["GET"])
def status():
    return '"OK"'  # If this app isn't running, we obviously won't return!


@app.errorhandler(404)
def resource_not_found(error):
    return jsonify(error=str(error)), 404


@app.route("/servers/<server_name>/operations/<operation_id>")
def servers_operation_id_get(server_name, operation_id):
    try:
        operation = ServerOperation(server_name, operation_id)
        status = operation.get_status_by_operation_id()
        response = {"recovery_id": operation_id, "status": status}

        return jsonify(response)
    except ServerOperationConfigError as e:
        abort(404, description=str(e))
    except Exception:
        abort(404, description="Resource not found")


def servers_operations_post(server_name, request):
    request_body = request.get_json()
    if not request_body:
        message_400 = "Minimum barman options not met for server '{}'".format(
            server_name
        )
        abort(400, description=message_400)

    server = get_server_by_name(server_name)

    if not server:
        message_404 = "Server '{}' does not exist".format(server_name)
        abort(404, description=message_404)

    server_object = Server(server)
<<<<<<< HEAD
    if not server_object.get_backup(backup_id):
        message_404 = "Backup '{}' does not exist".format(backup_id)
=======
    backup_id = parse_backup_id(server_object, request_body["backup_id"])
    if not backup_id:
        message_404 = "Backup '{}' does not exist".format(server_name)
>>>>>>> 21f4e797
        abort(404, description=message_404)

    operation_id = datetime.datetime.now().strftime("%Y%m%dT%H%M%S")
    operation = ServerOperation(server_name, operation_id=operation_id)

    try:
        operation.write_jobs_files(request_body)
    except KeyError:
        message_400 = "Make sure all options/arguments are met and try again"
        abort(400, description=message_400)

    cmd = "pg-backup-api recovery --server-name {} --operation-id {}".format(
        server_name, operation_id
    )
    subprocess.Popen(cmd.split())
    return {"operation_id": operation_id}


@app.route("/servers/<server_name>/operations", methods=("GET", "POST"))
def server_operation(server_name):
    if request.method == "POST":
        return jsonify(servers_operations_post(server_name, request)), 202

    try:
        operation = ServerOperation(server_name)
        available_operations = {"operations": operation.get_operations_list()}
        return jsonify(available_operations)
    except ServerOperationConfigError as e:
        abort(404, description=str(e))<|MERGE_RESOLUTION|>--- conflicted
+++ resolved
@@ -102,14 +102,9 @@
         abort(404, description=message_404)
 
     server_object = Server(server)
-<<<<<<< HEAD
-    if not server_object.get_backup(backup_id):
-        message_404 = "Backup '{}' does not exist".format(backup_id)
-=======
     backup_id = parse_backup_id(server_object, request_body["backup_id"])
     if not backup_id:
-        message_404 = "Backup '{}' does not exist".format(server_name)
->>>>>>> 21f4e797
+        message_404 = "Backup '{}' does not exist".format(backup_id)
         abort(404, description=message_404)
 
     operation_id = datetime.datetime.now().strftime("%Y%m%dT%H%M%S")
